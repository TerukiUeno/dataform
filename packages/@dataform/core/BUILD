load("//tools:ts_library.bzl", "ts_library")
load("//:version.bzl", "DF_VERSION")
load("//packages:index.bzl", "pkg_json", "pkg_npm_tar", "add_license_header_to_file")
load("//tools/common:copy.bzl", "copy_file")

package(default_visibility = ["//visibility:public"])

ts_library(
    name = "core",
    srcs = glob(["*.ts"]),
    deps = [
        "//core",
    ],
)

load("@npm//webpack:index.bzl", "webpack")

webpack(
    name = "bundler",
    data = [
        ":webpack.config.js",
        ":core",
        "@npm//webpack-cli",
    ],
)

load("@build_bazel_rules_nodejs//:index.bzl", "npm_package_bin")

npm_package_bin(
    name = "bundle",
    outs = [
        "bundle_no_license.js",
    ],
    args = [
        "--config=$(location webpack.config.js)",
        "--output=$(location bundle_no_license.js)",
        "--mode=production"
    ],
    data = [
        ":webpack.config.js",
    ],
    tool = ":bundler",
)

pkg_json(
    name = "json",
    package_name = "@dataform/core",
    description = "Dataform core API.",
    external_deps = [],
    layers = [
        "//:package.json",
        "//packages/@dataform:package.layer.json",
    ],
    main = "bundle.js",
    version = DF_VERSION,
)

add_license_header_to_file(
    name="core_proto_with_license",
    from_file="//protos:core.proto",
    to_file="core.proto",
)

add_license_header_to_file(
    name="bundle_with_license",
    from_file="bundle",
    to_file="bundle.js",
)

pkg_bundle_dts(
    name = "bundle.d",
    entry_point = "index.ts",
    externals = [
      "protobufjs",
      "tarjan-graph",
      "semver",
      "moo",
      "long",
    ],
    deps = [
        ":core",
    ],
)

pkg_npm_tar(
    name = "package",
    deps = [
<<<<<<< HEAD
        ":bundle_with_license",
=======
        ":bundle",
        ":bundle.d",
>>>>>>> c6feb01f
        ":package.json",
        ":core_proto_with_license",
    ],
)<|MERGE_RESOLUTION|>--- conflicted
+++ resolved
@@ -1,6 +1,6 @@
 load("//tools:ts_library.bzl", "ts_library")
 load("//:version.bzl", "DF_VERSION")
-load("//packages:index.bzl", "pkg_json", "pkg_npm_tar", "add_license_header_to_file")
+load("//packages:index.bzl", "pkg_bundle", "pkg_bundle_dts", "pkg_json", "pkg_npm_tar", "add_license_header_to_file")
 load("//tools/common:copy.bzl", "copy_file")
 
 package(default_visibility = ["//visibility:public"])
@@ -85,12 +85,8 @@
 pkg_npm_tar(
     name = "package",
     deps = [
-<<<<<<< HEAD
         ":bundle_with_license",
-=======
-        ":bundle",
         ":bundle.d",
->>>>>>> c6feb01f
         ":package.json",
         ":core_proto_with_license",
     ],
