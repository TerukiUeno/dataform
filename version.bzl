# NOTE: If you change the format of this line, you must change the bash command
# in /scripts/publish to extract the version string correctly.
<<<<<<< HEAD
DF_VERSION = "2.9.0"
=======
DF_VERSION = "3.0.0-alpha.5"
>>>>>>> d686544a
<|MERGE_RESOLUTION|>--- conflicted
+++ resolved
@@ -1,7 +1,3 @@
 # NOTE: If you change the format of this line, you must change the bash command
 # in /scripts/publish to extract the version string correctly.
-<<<<<<< HEAD
-DF_VERSION = "2.9.0"
-=======
-DF_VERSION = "3.0.0-alpha.5"
->>>>>>> d686544a
+DF_VERSION = "3.0.0-alpha.5"