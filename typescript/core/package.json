{
  "name": "@dataform/core",
<<<<<<< HEAD
  "version": "0.0.2-alpha.1",
=======
  "version": "0.0.2-alpha.2",
>>>>>>> 3f4b1319
  "description": "Dataform core API.",
  "main": "build/index.js",
  "types": "build/index.d.ts",
  "dependencies": {
<<<<<<< HEAD
    "@dataform/protos": "^0.0.2-alpha.1",
=======
    "@dataform/protos": "^0.0.2-alpha.2",
>>>>>>> 3f4b1319
    "protobufjs": "^6.8.8"
  },
  "publishConfig": {
    "access": "public"
  }
}<|MERGE_RESOLUTION|>--- conflicted
+++ resolved
@@ -1,19 +1,11 @@
 {
   "name": "@dataform/core",
-<<<<<<< HEAD
-  "version": "0.0.2-alpha.1",
-=======
   "version": "0.0.2-alpha.2",
->>>>>>> 3f4b1319
   "description": "Dataform core API.",
   "main": "build/index.js",
   "types": "build/index.d.ts",
   "dependencies": {
-<<<<<<< HEAD
-    "@dataform/protos": "^0.0.2-alpha.1",
-=======
     "@dataform/protos": "^0.0.2-alpha.2",
->>>>>>> 3f4b1319
     "protobufjs": "^6.8.8"
   },
   "publishConfig": {
